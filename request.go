package gremgo

import (
	"context"
	"encoding/base64"
	"encoding/json"

	"github.com/gofrs/uuid"
)

const mimeTypeStr = "application/vnd.gremlin-v3.0+json"

// create the header as []byte with the length byte as prefix
var mimeTypePrefix = append([]byte{byte(len(mimeTypeStr))}, []byte(mimeTypeStr)...)

type requester interface {
	prepare() error
	getID() string
	getRequest() request
}

// request is a container for all evaluation request parameters to be sent to the Gremlin Server.
type request struct {
	RequestID string                 `json:"requestId"`
	Op        string                 `json:"op"`
	Processor string                 `json:"processor"`
	Args      map[string]interface{} `json:"args"`
}

// prepareRequest packages a query and binding into the format that Gremlin Server accepts
func prepareRequest(query string, bindings, rebindings map[string]string) (req request, id string, err error) {
	var uuID uuid.UUID
<<<<<<< HEAD
	if uuID, err = uuid.NewV4(); err != nil {
		return
	}
=======
	uuID, _ = uuid.NewV4()
>>>>>>> e0707e47
	id = uuID.String()

	req.RequestID = id
	req.Op = "eval"
	req.Processor = ""

	req.Args = make(map[string]interface{})
	req.Args["language"] = "gremlin-groovy"
	req.Args["gremlin"] = query
<<<<<<< HEAD
	if len(bindings) > 0 || len(rebindings) > 0 {
		req.Args["bindings"] = bindings
		req.Args["rebindings"] = rebindings
	}
=======

	return
}

// prepareRequest packages a query and binding into the format that Gremlin Server accepts
func prepareRequestWithBindings(query string, bindings, rebindings map[string]string) (req request, id string, err error) {
	var uuID uuid.UUID
	uuID, _ = uuid.NewV4()
	id = uuID.String()

	req.RequestID = id
	req.Op = "eval"
	req.Processor = ""

	req.Args = make(map[string]interface{})
	req.Args["language"] = "gremlin-groovy"
	req.Args["gremlin"] = query
	req.Args["bindings"] = bindings
	req.Args["rebindings"] = rebindings
>>>>>>> e0707e47

	return
}

//prepareAuthRequest creates a ws request for Gremlin Server
func prepareAuthRequest(requestID string, username string, password string) (req request, err error) {
	req.RequestID = requestID
	req.Op = "authentication"
	req.Processor = "trasversal"

	var simpleAuth []byte
	user := []byte(username)
	pass := []byte(password)

	simpleAuth = append(simpleAuth, 0)
	simpleAuth = append(simpleAuth, user...)
	simpleAuth = append(simpleAuth, 0)
	simpleAuth = append(simpleAuth, pass...)

	req.Args = make(map[string]interface{})
	req.Args["sasl"] = base64.StdEncoding.EncodeToString(simpleAuth)

	return
}

// packageRequest takes a request type and formats it into being able to be delivered to Gremlin Server
func packageRequest(req request) (msg []byte, err error) {
	j, err := json.Marshal(req) // Formats request into byte format
	if err != nil {
		return
	}
	return append(mimeTypePrefix, j...), nil
}

// dispatchRequest sends the request for writing to the remote Gremlin Server
func (c *Client) dispatchRequest(msg []byte) {
	c.requests <- msg
}

// dispatchRequestCtx sends the request for writing to the remote Gremlin Server
func (c *Client) dispatchRequestCtx(ctx context.Context, msg []byte) (err error) {
	select {
	case c.requests <- msg:
	case <-ctx.Done():
		err = ctx.Err()
	}
	return
}<|MERGE_RESOLUTION|>--- conflicted
+++ resolved
@@ -30,13 +30,9 @@
 // prepareRequest packages a query and binding into the format that Gremlin Server accepts
 func prepareRequest(query string, bindings, rebindings map[string]string) (req request, id string, err error) {
 	var uuID uuid.UUID
-<<<<<<< HEAD
 	if uuID, err = uuid.NewV4(); err != nil {
 		return
 	}
-=======
-	uuID, _ = uuid.NewV4()
->>>>>>> e0707e47
 	id = uuID.String()
 
 	req.RequestID = id
@@ -46,32 +42,10 @@
 	req.Args = make(map[string]interface{})
 	req.Args["language"] = "gremlin-groovy"
 	req.Args["gremlin"] = query
-<<<<<<< HEAD
 	if len(bindings) > 0 || len(rebindings) > 0 {
 		req.Args["bindings"] = bindings
 		req.Args["rebindings"] = rebindings
 	}
-=======
-
-	return
-}
-
-// prepareRequest packages a query and binding into the format that Gremlin Server accepts
-func prepareRequestWithBindings(query string, bindings, rebindings map[string]string) (req request, id string, err error) {
-	var uuID uuid.UUID
-	uuID, _ = uuid.NewV4()
-	id = uuID.String()
-
-	req.RequestID = id
-	req.Op = "eval"
-	req.Processor = ""
-
-	req.Args = make(map[string]interface{})
-	req.Args["language"] = "gremlin-groovy"
-	req.Args["gremlin"] = query
-	req.Args["bindings"] = bindings
-	req.Args["rebindings"] = rebindings
->>>>>>> e0707e47
 
 	return
 }
