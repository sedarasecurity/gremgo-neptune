--- conflicted
+++ resolved
@@ -14,14 +14,9 @@
 
 type dialer interface {
 	connect() error
-<<<<<<< HEAD
 	connectCtx(context.Context) error
-	isConnected() bool
-	isDisposed() bool
-=======
 	IsConnected() bool
 	IsDisposed() bool
->>>>>>> e0707e47
 	write([]byte) error
 	read() (int, []byte, error)
 	readCtx(context.Context, chan message)
@@ -199,15 +194,15 @@
 	for {
 		select {
 		case msg := <-c.requests:
-			c.mu.Lock()
+			c.Lock()
 			err := c.conn.write(msg)
 			if err != nil {
 				errs <- err
 				c.Errored = true
-				c.mu.Unlock()
+				c.Unlock()
 				break
 			}
-			c.mu.Unlock()
+			c.Unlock()
 
 		case <-ctx.Done():
 			return
