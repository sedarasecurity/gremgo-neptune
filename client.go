package gremgo

import (
	"bytes"
	"context"
	"fmt"
	"io/ioutil"
	"log"
	"reflect"
	"sync"
	"time"

	"github.com/gedge/graphson"
	"github.com/pkg/errors"
)

var (
	ErrorConnectionDisposed      = errors.New("you cannot write on a disposed connection")
	ErrorNoGraphTags             = errors.New("does not contain any graph tags")
	ErrorUnsupportedPropertyType = errors.New("unsupported property map value type")
)

// Client is a container for the gremgo client.
type Client struct {
	conn             dialer
	requests         chan []byte
	responses        chan []byte
	results          *sync.Map
<<<<<<< HEAD
	responseNotifier *sync.Map // responseNotifier notifies the requester that a response has been completed for the request
	chunkNotifier    *sync.Map // chunkNotifier contains channels per requestID (if using cursors) which notifies the requester that a partial response has arrived
	mu               sync.RWMutex
	Errored          bool
=======
	responseNotifier *sync.Map // responseNotifier notifies the requester that a response has arrived for the request
	sync.RWMutex
	Errored bool
>>>>>>> e0707e47
}

type Cursor struct {
	ID string
}

// NewDialer returns a WebSocket dialer to use when connecting to Gremlin Server
func NewDialer(host string, configs ...DialerConfig) (dialer *Ws) {
	dialer = &Ws{
		timeout:      15 * time.Second,
		pingInterval: 60 * time.Second,
		writingWait:  15 * time.Second,
		readingWait:  15 * time.Second,
		connected:    false,
		quit:         make(chan struct{}),
	}

	for _, conf := range configs {
		conf(dialer)
	}

	dialer.host = host
	return dialer
}

func newClient() (c Client) {
	c.requests = make(chan []byte, 3)  // c.requests takes any request and delivers it to the WriteWorker for dispatch to Gremlin Server
	c.responses = make(chan []byte, 3) // c.responses takes raw responses from ReadWorker and delivers it for sorting to handleResponse
	c.results = &sync.Map{}
	c.responseNotifier = &sync.Map{}
	c.chunkNotifier = &sync.Map{}
	return
}

// Dial returns a gremgo client for interaction with the Gremlin Server specified in the host IP.
func Dial(conn dialer, errs chan error) (c Client, err error) {
	return DialCtx(context.Background(), conn, errs)
}

// DialCtx returns a gremgo client for interaction with the Gremlin Server specified in the host IP.
func DialCtx(ctx context.Context, conn dialer, errs chan error) (c Client, err error) {
	c = newClient()
	c.conn = conn

	// Connects to Gremlin Server
	err = conn.connectCtx(ctx)
	if err != nil {
		return
	}

	msgChan := make(chan []byte, 200)

	go c.writeWorkerCtx(ctx, errs)
	go c.readWorkerCtx(ctx, msgChan, errs)
	go c.saveWorkerCtx(ctx, msgChan, errs)
	go conn.pingCtx(ctx, errs)

	return
}

func (c *Client) executeRequest(query string, bindings, rebindings map[string]string) (resp []Response, err error) {
	return c.executeRequestCtx(context.Background(), query, bindings, rebindings)
}
func (c *Client) executeRequestCtx(ctx context.Context, query string, bindings, rebindings map[string]string) (resp []Response, err error) {
	var req request
	var id string
	req, id, err = prepareRequest(query, bindings, rebindings)
	if err != nil {
		return
	}

	msg, err := packageRequest(req)
	if err != nil {
		log.Println(err)
		return
	}
	c.responseNotifier.Store(id, make(chan error, 1))
	c.dispatchRequestCtx(ctx, msg)
	resp, err = c.retrieveResponseCtx(ctx, id)
	if err != nil {
		err = errors.Wrapf(err, "query: %s", query)
	}
	return
}
func (c *Client) executeRequestCursorCtx(ctx context.Context, query string, bindings, rebindings map[string]string) (cursor Cursor, err error) {
	var req request
	var id string
	if req, id, err = prepareRequest(query, bindings, rebindings); err != nil {
		return
	}

	var msg []byte
	if msg, err = packageRequest(req); err != nil {
		log.Println(err)
		return
	}
	c.responseNotifier.Store(id, make(chan error, 1))
	c.chunkNotifier.Store(id, make(chan bool, 10))
	if c.dispatchRequestCtx(ctx, msg); err != nil {
		err = errors.Wrap(err, "executeRequestCursorCtx")
		return
	}
	cursor.ID = id
	return
}

func (c *Client) authenticate(requestID string) (err error) {
	auth := c.conn.getAuth()
	req, err := prepareAuthRequest(requestID, auth.username, auth.password)
	if err != nil {
		return
	}

	msg, err := packageRequest(req)
	if err != nil {
		log.Println(err)
		return
	}

	c.dispatchRequest(msg)
	return
}

<<<<<<< HEAD
// Execute formats a raw Gremlin query, sends it to Gremlin Server, and returns the result.
func (c *Client) Execute(query string, bindings, rebindings map[string]string) (resp []Response, err error) {
	return c.ExecuteCtx(context.Background(), query, bindings, rebindings)
}
func (c *Client) ExecuteCtx(ctx context.Context, query string, bindings, rebindings map[string]string) (resp []Response, err error) {
	if c.conn.isDisposed() {
		return resp, ErrorConnectionDisposed
=======
// ExecuteWithBindings formats a raw Gremlin query, sends it to Gremlin Server, and returns the result.
func (c *Client) ExecuteWithBindings(query string, bindings, rebindings map[string]string) (resp []Response, err error) {
	if c.conn.IsDisposed() {
		return resp, errors.New("you cannot write on disposed connection")
	}
	resp, err = c.executeRequest(query, &bindings, &rebindings)
	return
}

// Execute formats a raw Gremlin query, sends it to Gremlin Server, and returns the result.
func (c *Client) Execute(query string) (resp []Response, err error) {
	if c.conn.IsDisposed() {
		return resp, errors.New("you cannot write on disposed connection")
>>>>>>> e0707e47
	}
	resp, err = c.executeRequestCtx(ctx, query, bindings, rebindings)
	return
}

<<<<<<< HEAD
// ExecuteFile takes a file path to a Gremlin script, sends it to Gremlin Server, and returns the result.
func (c *Client) ExecuteFile(path string, bindings, rebindings map[string]string) (resp []Response, err error) {
	if c.conn.isDisposed() {
		return resp, ErrorConnectionDisposed
=======
// ExecuteFileWithBindings takes a file path to a Gremlin script, sends it to Gremlin Server with bindings, and returns the result.
func (c *Client) ExecuteFileWithBindings(path string, bindings, rebindings map[string]string) (resp []Response, err error) {
	if c.conn.IsDisposed() {
		return resp, errors.New("you cannot write on disposed connection")
>>>>>>> e0707e47
	}
	d, err := ioutil.ReadFile(path) // Read script from file
	if err != nil {
		log.Println(err)
		return
	}
	query := string(d)
	resp, err = c.executeRequest(query, bindings, rebindings)
	return
}

// Get formats a raw Gremlin query, sends it to Gremlin Server, and populates the passed []interface.
func (c *Client) Get(query string, bindings, rebindings map[string]string) (res []graphson.Vertex, err error) {
	return c.GetCtx(context.Background(), query, bindings, rebindings)
}

// GetCtx - execute a gremlin command and return the response as vertices
func (c *Client) GetCtx(ctx context.Context, query string, bindings, rebindings map[string]string) (res []graphson.Vertex, err error) {
	if c.conn.isDisposed() {
		err = ErrorConnectionDisposed
		return
	}

	var resp []Response
	resp, err = c.executeRequestCtx(ctx, query, bindings, rebindings)
	if err != nil {
		return
	}
	return c.deserializeResponseToVertices(resp)
}

func (c *Client) deserializeResponseToVertices(resp []Response) (res []graphson.Vertex, err error) {
	if len(resp) == 0 || resp[0].Status.Code == statusNoContent {
		return
	}

	for _, item := range resp {
		resN, err := graphson.DeserializeListOfVerticesFromBytes(item.Result.Data)
		if err != nil {
			panic(err)
		}
		res = append(res, resN...)
	}
	return
}

// OpenCursorCtx initiates a query on the database, returning a cursor used to iterate over the results as they arrive
func (c *Client) OpenCursorCtx(ctx context.Context, query string, bindings, rebindings map[string]string) (cursor Cursor, err error) {
	if c.conn.isDisposed() {
		err = ErrorConnectionDisposed
		return
	}

	if cursor, err = c.executeRequestCursorCtx(ctx, query, bindings, rebindings); err != nil {
		return
	}
	return
}

// ReadCursorCtx returns the next set of results, deserialized as []Vertex, for the cursor
// - `res` may be empty when results were read by a previous call
// - `eof` will be true when no more results are available
func (c *Client) ReadCursorCtx(ctx context.Context, cursor Cursor) (res []graphson.Vertex, eof bool, err error) {
	var resp []Response
	if resp, eof, err = c.retrieveNextResponseCtx(ctx, cursor); err != nil {
		err = errors.Wrapf(err, "ReadCursorCtx: %s", cursor.ID)
		return
	}

	if res, err = c.deserializeResponseToVertices(resp); err != nil {
		err = errors.Wrapf(err, "ReadCursorCtx: %s", cursor.ID)
		return
	}
	return
}

// GetE formats a raw Gremlin query, sends it to Gremlin Server, and populates the passed []interface.
func (c *Client) GetE(query string, bindings, rebindings map[string]string) (res []graphson.Edge, err error) {
	return c.GetEdgeCtx(context.Background(), query, bindings, rebindings)
}
func (c *Client) GetEdgeCtx(ctx context.Context, query string, bindings, rebindings map[string]string) (res []graphson.Edge, err error) {
	if c.conn.isDisposed() {
		err = ErrorConnectionDisposed
		return
	}

	resp, err := c.executeRequestCtx(ctx, query, bindings, rebindings)
	if err != nil {
		return
	}
	if len(resp) == 0 || resp[0].Status.Code == statusNoContent {
		return
	}

	for _, item := range resp {
		var resN []graphson.Edge
		if resN, err = graphson.DeserializeListOfEdgesFromBytes(item.Result.Data); err != nil {
			return
		}
		res = append(res, resN...)
	}
	return
}

// GetCount returns the count element returned by an Execute()
func (c *Client) GetCount(query string, bindings, rebindings map[string]string) (i int64, err error) {
	return c.GetCountCtx(context.Background(), query, bindings, rebindings)
}
func (c *Client) GetCountCtx(ctx context.Context, query string, bindings, rebindings map[string]string) (i int64, err error) {
	var res []Response
	if res, err = c.ExecuteCtx(ctx, query, bindings, rebindings); err != nil {
		return
	}
	if len(res) > 1 {
		err = errors.New("GetCount: expected one result, got more than one")
		return
	} else if len(res) == 0 {
		err = errors.New("GetCount: expected one result, got zero")
		return
	}
	if i, err = graphson.DeserializeNumber(res[0].Result.Data); err != nil {
		return
	}
	return
}

// GetStringList returns the list of string elements returned by an Execute() (e.g. from `...().properties('p').value()`)
func (c *Client) GetStringList(query string, bindings, rebindings map[string]string) (vals []string, err error) {
	return c.GetStringListCtx(context.Background(), query, bindings, rebindings)
}
func (c *Client) GetStringListCtx(ctx context.Context, query string, bindings, rebindings map[string]string) (vals []string, err error) {
	var res []Response
	if res, err = c.ExecuteCtx(ctx, query, bindings, rebindings); err != nil {
		return
	}
	for _, resN := range res {
		var valsN []string
		if valsN, err = graphson.DeserializeStringListFromBytes(resN.Result.Data); err != nil {
			return
		}
		vals = append(vals, valsN...)
	}
	return
}

// GetProperties returns a map of string to interface{} returned by an Execute() for vertex .properties()
func (c *Client) GetProperties(query string, bindings, rebindings map[string]string) (vals map[string][]interface{}, err error) {
	return c.GetPropertiesCtx(context.Background(), query, bindings, rebindings)
}
func (c *Client) GetPropertiesCtx(ctx context.Context, query string, bindings, rebindings map[string]string) (vals map[string][]interface{}, err error) {
	var res []Response
	if res, err = c.ExecuteCtx(ctx, query, bindings, rebindings); err != nil {
		return
	}
	vals = make(map[string][]interface{})
	for _, resN := range res {
		if err = graphson.DeserializePropertiesFromBytes(resN.Result.Data, vals); err != nil {
			return
		}
	}
	return
}

// GremlinForVertex returns the addV()... and V()... gremlin commands for `data`
// Because of possible multiples, it does not start with `g.` (it probably should? XXX )
// (largely taken from https://github.com/intwinelabs/gremgoser)
func GremlinForVertex(label string, data interface{}) (gremAdd, gremGet string, err error) {
	gremAdd = fmt.Sprintf("addV('%s')", label)
	gremGet = fmt.Sprintf("V('%s')", label)

	d := reflect.ValueOf(data)
	id := d.FieldByName("Id")
	if id.IsValid() {
		if idField, ok := d.Type().FieldByName("Id"); ok {
			tag := idField.Tag.Get("graph")
			name, opts := parseTag(tag)
			if len(name) == 0 && len(opts) == 0 {
				gremAdd += fmt.Sprintf(".property(id,'%s')", id)
				gremGet += fmt.Sprintf(".hasId('%s')", id)
			}
		}
	}

	missingTag := true

	for i := 0; i < d.NumField(); i++ {
		tag := d.Type().Field(i).Tag.Get("graph")
		name, opts := parseTag(tag)
		if (len(name) == 0 || name == "-") && len(opts) == 0 {
			continue
		}
		missingTag = false
		val := d.Field(i).Interface()
		if len(opts) == 0 {
			err = fmt.Errorf("interface field tag %q does not contain a tag option type, field type: %T", name, val)
			return
		}
		if !d.Field(i).IsValid() {
			continue
		}
		if opts.Contains("id") {
			if val != "" {
				gremAdd += fmt.Sprintf(".property(id,'%s')", val)
				gremGet += fmt.Sprintf(".hasId('%s')", val)
			}
		} else if opts.Contains("string") {
			if val != "" {
				gremAdd += fmt.Sprintf(".property('%s','%s')", name, escapeStringy(val.(string)))
				gremGet += fmt.Sprintf(".has('%s','%s')", name, escapeStringy(val))
			}
		} else if opts.Contains("bool") || opts.Contains("number") || opts.Contains("other") {
			gremAdd += fmt.Sprintf(".property('%s',%v)", name, val)
			gremGet += fmt.Sprintf(".has('%s',%v)", name, val)
		} else if opts.Contains("[]string") {
			s := reflect.ValueOf(val)
			for i := 0; i < s.Len(); i++ {
				gremAdd += fmt.Sprintf(".property('%s','%s')", name, escapeStringy(s.Index(i).Interface()))
				gremGet += fmt.Sprintf(".has('%s','%s')", name, escapeStringy(s.Index(i).Interface()))
			}
		} else if opts.Contains("[]bool") || opts.Contains("[]number") || opts.Contains("[]other") {
			s := reflect.ValueOf(val)
			for i := 0; i < s.Len(); i++ {
				gremAdd += fmt.Sprintf(".property('%s',%v)", name, s.Index(i).Interface())
				gremGet += fmt.Sprintf(".has('%s',%v)", name, s.Index(i).Interface())
			}
		} else {
			err = fmt.Errorf("interface field tag needs recognised option, field: %q, tag: %q", d.Type().Field(i).Name, tag)
			return
		}
	}

	if missingTag {
		// this err is effectively a warning for gremGet (can be ignored, unless no Id)
		err = ErrorNoGraphTags
		return
	}
	return
}

// AddV takes a label and an interface and adds it as a vertex to the graph
func (c *Client) AddV(label string, data interface{}, bindings, rebindings map[string]string) (vert graphson.Vertex, err error) {
	return c.AddVertexCtx(context.Background(), label, data, bindings, rebindings)
}
func (c *Client) AddVertexCtx(ctx context.Context, label string, data interface{}, bindings, rebindings map[string]string) (vert graphson.Vertex, err error) {
	if c.conn.isDisposed() {
		return vert, ErrorConnectionDisposed
	}

	q, _, err := GremlinForVertex(label, data)
	if err != nil && err != ErrorNoGraphTags {
		panic(err) // XXX
	}
	q = "g." + q

	var resp []Response
	if resp, err = c.ExecuteCtx(ctx, q, bindings, rebindings); err != nil {
		return
	}

	if len(resp) != 1 {
		return vert, fmt.Errorf("AddV should receive 1 response, got %d", len(resp))
	}

	for _, res := range resp { // XXX one result, so should not need loop
		var result []graphson.Vertex
		if result, err = graphson.DeserializeListOfVerticesFromBytes(res.Result.Data); err != nil {
			return
		}
		if len(result) != 1 {
			return vert, fmt.Errorf("AddV should receive 1 vertex, got %d", len(result))
		}

		vert = result[0]
	}
	return
}

// AddE takes a label, from UUID and to UUID (and optional props map) and creates an edge between the two vertex in the graph
func (c *Client) AddE(label, fromId, toId string, props map[string]interface{}) (resp interface{}, err error) {
	return c.AddEdgeCtx(context.Background(), label, fromId, toId, props)
}
func (c *Client) AddEdgeCtx(ctx context.Context, label, fromId, toId string, props map[string]interface{}) (resp interface{}, err error) {
	if c.conn.isDisposed() {
		return nil, ErrorConnectionDisposed
	}

	var propStr string
	if propStr, err = buildProps(props); err != nil {
		return
	}
	q := fmt.Sprintf("g.addE('%s').from(g.V().hasId('%s')).to(g.V().hasId('%s'))%s", label, fromId, toId, propStr)
	resp, err = c.ExecuteCtx(ctx, q, nil, nil)
	return
}

// ExecuteFile takes a file path to a Gremlin script, sends it to Gremlin Server, and returns the result.
func (c *Client) ExecuteFile(path string) (resp []Response, err error) {
	if c.conn.IsDisposed() {
		return resp, errors.New("you cannot write on disposed connection")
	}
	d, err := ioutil.ReadFile(path) // Read script from file
	if err != nil {
		log.Println(err)
		return
	}
	query := string(d)
	resp, err = c.executeRequest(query, nil, nil)
	return
}

// Close closes the underlying connection and marks the client as closed.
func (c *Client) Close() {
	if c.conn != nil {
		c.conn.close()
	}
}

// buildProps converts a map[string]interfaces to be used as properties on an edge
// (largely taken from https://github.com/intwinelabs/gremgoser)
func buildProps(props map[string]interface{}) (q string, err error) {
	for k, v := range props {
		t := reflect.ValueOf(v).Kind()
		if t == reflect.String {
			q += fmt.Sprintf(".property('%s', '%s')", k, escapeStringy(v))
		} else if t == reflect.Bool || t == reflect.Int || t == reflect.Int8 || t == reflect.Int16 || t == reflect.Int32 || t == reflect.Int64 || t == reflect.Uint || t == reflect.Uint8 || t == reflect.Uint16 || t == reflect.Uint32 || t == reflect.Uint64 || t == reflect.Float32 || t == reflect.Float64 {
			q += fmt.Sprintf(".property('%s', %v)", k, v)
		} else if t == reflect.Slice {
			s := reflect.ValueOf(v)
			for i := 0; i < s.Len(); i++ {
				q += fmt.Sprintf(".property('%s', '%s')", k, escapeStringy(s.Index(i).Interface()))
			}
		} else {
			return "", ErrorUnsupportedPropertyType
		}
	}
	return
}

// escapeStringy takes a string and escapes some characters
// (largely taken from https://github.com/intwinelabs/gremgoser)
func escapeStringy(stringy interface{}) string {
	var buf bytes.Buffer
	for _, char := range stringy.(string) {
		switch char {
		case '\'', '"', '\\':
			buf.WriteRune('\\')
		}
		buf.WriteRune(char)
	}
	return buf.String()
}<|MERGE_RESOLUTION|>--- conflicted
+++ resolved
@@ -26,16 +26,10 @@
 	requests         chan []byte
 	responses        chan []byte
 	results          *sync.Map
-<<<<<<< HEAD
 	responseNotifier *sync.Map // responseNotifier notifies the requester that a response has been completed for the request
 	chunkNotifier    *sync.Map // chunkNotifier contains channels per requestID (if using cursors) which notifies the requester that a partial response has arrived
-	mu               sync.RWMutex
-	Errored          bool
-=======
-	responseNotifier *sync.Map // responseNotifier notifies the requester that a response has arrived for the request
 	sync.RWMutex
 	Errored bool
->>>>>>> e0707e47
 }
 
 type Cursor struct {
@@ -159,45 +153,21 @@
 	return
 }
 
-<<<<<<< HEAD
 // Execute formats a raw Gremlin query, sends it to Gremlin Server, and returns the result.
 func (c *Client) Execute(query string, bindings, rebindings map[string]string) (resp []Response, err error) {
 	return c.ExecuteCtx(context.Background(), query, bindings, rebindings)
 }
 func (c *Client) ExecuteCtx(ctx context.Context, query string, bindings, rebindings map[string]string) (resp []Response, err error) {
-	if c.conn.isDisposed() {
+	if c.conn.IsDisposed() {
 		return resp, ErrorConnectionDisposed
-=======
-// ExecuteWithBindings formats a raw Gremlin query, sends it to Gremlin Server, and returns the result.
-func (c *Client) ExecuteWithBindings(query string, bindings, rebindings map[string]string) (resp []Response, err error) {
-	if c.conn.IsDisposed() {
-		return resp, errors.New("you cannot write on disposed connection")
-	}
-	resp, err = c.executeRequest(query, &bindings, &rebindings)
-	return
-}
-
-// Execute formats a raw Gremlin query, sends it to Gremlin Server, and returns the result.
-func (c *Client) Execute(query string) (resp []Response, err error) {
-	if c.conn.IsDisposed() {
-		return resp, errors.New("you cannot write on disposed connection")
->>>>>>> e0707e47
-	}
-	resp, err = c.executeRequestCtx(ctx, query, bindings, rebindings)
-	return
-}
-
-<<<<<<< HEAD
+	}
+	return c.executeRequestCtx(ctx, query, bindings, rebindings)
+}
+
 // ExecuteFile takes a file path to a Gremlin script, sends it to Gremlin Server, and returns the result.
 func (c *Client) ExecuteFile(path string, bindings, rebindings map[string]string) (resp []Response, err error) {
-	if c.conn.isDisposed() {
+	if c.conn.IsDisposed() {
 		return resp, ErrorConnectionDisposed
-=======
-// ExecuteFileWithBindings takes a file path to a Gremlin script, sends it to Gremlin Server with bindings, and returns the result.
-func (c *Client) ExecuteFileWithBindings(path string, bindings, rebindings map[string]string) (resp []Response, err error) {
-	if c.conn.IsDisposed() {
-		return resp, errors.New("you cannot write on disposed connection")
->>>>>>> e0707e47
 	}
 	d, err := ioutil.ReadFile(path) // Read script from file
 	if err != nil {
@@ -205,8 +175,7 @@
 		return
 	}
 	query := string(d)
-	resp, err = c.executeRequest(query, bindings, rebindings)
-	return
+	return c.executeRequest(query, bindings, rebindings)
 }
 
 // Get formats a raw Gremlin query, sends it to Gremlin Server, and populates the passed []interface.
@@ -216,7 +185,7 @@
 
 // GetCtx - execute a gremlin command and return the response as vertices
 func (c *Client) GetCtx(ctx context.Context, query string, bindings, rebindings map[string]string) (res []graphson.Vertex, err error) {
-	if c.conn.isDisposed() {
+	if c.conn.IsDisposed() {
 		err = ErrorConnectionDisposed
 		return
 	}
@@ -246,15 +215,11 @@
 
 // OpenCursorCtx initiates a query on the database, returning a cursor used to iterate over the results as they arrive
 func (c *Client) OpenCursorCtx(ctx context.Context, query string, bindings, rebindings map[string]string) (cursor Cursor, err error) {
-	if c.conn.isDisposed() {
+	if c.conn.IsDisposed() {
 		err = ErrorConnectionDisposed
 		return
 	}
-
-	if cursor, err = c.executeRequestCursorCtx(ctx, query, bindings, rebindings); err != nil {
-		return
-	}
-	return
+	return c.executeRequestCursorCtx(ctx, query, bindings, rebindings)
 }
 
 // ReadCursorCtx returns the next set of results, deserialized as []Vertex, for the cursor
@@ -279,7 +244,7 @@
 	return c.GetEdgeCtx(context.Background(), query, bindings, rebindings)
 }
 func (c *Client) GetEdgeCtx(ctx context.Context, query string, bindings, rebindings map[string]string) (res []graphson.Edge, err error) {
-	if c.conn.isDisposed() {
+	if c.conn.IsDisposed() {
 		err = ErrorConnectionDisposed
 		return
 	}
@@ -442,7 +407,7 @@
 	return c.AddVertexCtx(context.Background(), label, data, bindings, rebindings)
 }
 func (c *Client) AddVertexCtx(ctx context.Context, label string, data interface{}, bindings, rebindings map[string]string) (vert graphson.Vertex, err error) {
-	if c.conn.isDisposed() {
+	if c.conn.IsDisposed() {
 		return vert, ErrorConnectionDisposed
 	}
 
@@ -480,7 +445,7 @@
 	return c.AddEdgeCtx(context.Background(), label, fromId, toId, props)
 }
 func (c *Client) AddEdgeCtx(ctx context.Context, label, fromId, toId string, props map[string]interface{}) (resp interface{}, err error) {
-	if c.conn.isDisposed() {
+	if c.conn.IsDisposed() {
 		return nil, ErrorConnectionDisposed
 	}
 
@@ -490,21 +455,6 @@
 	}
 	q := fmt.Sprintf("g.addE('%s').from(g.V().hasId('%s')).to(g.V().hasId('%s'))%s", label, fromId, toId, propStr)
 	resp, err = c.ExecuteCtx(ctx, q, nil, nil)
-	return
-}
-
-// ExecuteFile takes a file path to a Gremlin script, sends it to Gremlin Server, and returns the result.
-func (c *Client) ExecuteFile(path string) (resp []Response, err error) {
-	if c.conn.IsDisposed() {
-		return resp, errors.New("you cannot write on disposed connection")
-	}
-	d, err := ioutil.ReadFile(path) // Read script from file
-	if err != nil {
-		log.Println(err)
-		return
-	}
-	query := string(d)
-	resp, err = c.executeRequest(query, nil, nil)
 	return
 }
 
