package gremgo

import (
	"bytes"
	"context"
	"fmt"
	"io/ioutil"
	"log"
	"reflect"
	"sync"
	"time"

	"github.com/gedge/graphson"
	"github.com/pkg/errors"
)

var (
	ErrorConnectionDisposed      = errors.New("you cannot write on a disposed connection")
	ErrorNoGraphTags             = errors.New("does not contain any graph tags")
	ErrorUnsupportedPropertyType = errors.New("unsupported property map value type")
)

// Client is a container for the gremgo client.
type Client struct {
	conn             dialer
	requests         chan []byte
	responses        chan []byte
	results          *sync.Map
	responseNotifier *sync.Map // responseNotifier notifies the requester that a response has been completed for the request
	chunkNotifier    *sync.Map // chunkNotifier contains channels per requestID (if using cursors) which notifies the requester that a partial response has arrived
	sync.RWMutex
	Errored bool
}

// NewDialer returns a WebSocket dialer to use when connecting to Gremlin Server
func NewDialer(host string, configs ...DialerConfig) (dialer *Ws) {
	dialer = &Ws{
		timeout:      15 * time.Second,
		pingInterval: 60 * time.Second,
		writingWait:  15 * time.Second,
		readingWait:  15 * time.Second,
		connected:    false,
		quit:         make(chan struct{}),
	}

	for _, conf := range configs {
		conf(dialer)
	}

	dialer.host = host
	return dialer
}

func newClient() (c Client) {
	c.requests = make(chan []byte, 3)  // c.requests takes any request and delivers it to the WriteWorker for dispatch to Gremlin Server
	c.responses = make(chan []byte, 3) // c.responses takes raw responses from ReadWorker and delivers it for sorting to handleResponse
	c.results = &sync.Map{}
	c.responseNotifier = &sync.Map{}
	c.chunkNotifier = &sync.Map{}
	return
}

// Dial returns a gremgo client for interaction with the Gremlin Server specified in the host IP.
func Dial(conn dialer, errs chan error) (c Client, err error) {
	return DialCtx(context.Background(), conn, errs)
}

// DialCtx returns a gremgo client for interaction with the Gremlin Server specified in the host IP.
func DialCtx(ctx context.Context, conn dialer, errs chan error) (c Client, err error) {
	c = newClient()
	c.conn = conn

	// Connects to Gremlin Server
	err = conn.connectCtx(ctx)
	if err != nil {
		return
	}

	msgChan := make(chan []byte, 200)

	go c.writeWorkerCtx(ctx, errs)
	go c.readWorkerCtx(ctx, msgChan, errs)
	go c.saveWorkerCtx(ctx, msgChan, errs)
	go conn.pingCtx(ctx, errs)

	return
}

func (c *Client) executeRequest(query string, bindings, rebindings map[string]string) (resp []Response, err error) {
	return c.executeRequestCtx(context.Background(), query, bindings, rebindings)
}
func (c *Client) executeRequestCtx(ctx context.Context, query string, bindings, rebindings map[string]string) (resp []Response, err error) {
	var req request
	var id string
	req, id, err = prepareRequest(query, bindings, rebindings)
	if err != nil {
		return
	}

	msg, err := packageRequest(req)
	if err != nil {
		log.Println(err)
		return
	}
	c.responseNotifier.Store(id, make(chan error, 1))
	c.dispatchRequestCtx(ctx, msg)
	resp, err = c.retrieveResponseCtx(ctx, id)
	if err != nil {
		err = errors.Wrapf(err, "query: %s", query)
	}
	return
}
func (c *Client) executeRequestCursorCtx(ctx context.Context, query string, bindings, rebindings map[string]string) (cursor *Cursor, err error) {
	var req request
	var id string
	if req, id, err = prepareRequest(query, bindings, rebindings); err != nil {
		return
	}

	var msg []byte
	if msg, err = packageRequest(req); err != nil {
		log.Println(err)
		return
	}
	c.responseNotifier.Store(id, make(chan error, 1))
	c.chunkNotifier.Store(id, make(chan bool, 10))
	if c.dispatchRequestCtx(ctx, msg); err != nil {
		err = errors.Wrap(err, "executeRequestCursorCtx")
		return
	}

	cursor = &Cursor{
		ID:     id,
		client: c,
	}
	return
}

func (c *Client) authenticate(requestID string) (err error) {
	auth := c.conn.getAuth()
	req, err := prepareAuthRequest(requestID, auth.username, auth.password)
	if err != nil {
		return
	}

	msg, err := packageRequest(req)
	if err != nil {
		log.Println(err)
		return
	}

	c.dispatchRequest(msg)
	return
}

// Execute formats a raw Gremlin query, sends it to Gremlin Server, and returns the result.
func (c *Client) Execute(query string, bindings, rebindings map[string]string) (resp []Response, err error) {
	return c.ExecuteCtx(context.Background(), query, bindings, rebindings)
}
func (c *Client) ExecuteCtx(ctx context.Context, query string, bindings, rebindings map[string]string) (resp []Response, err error) {
	if c.conn.IsDisposed() {
		return resp, ErrorConnectionDisposed
	}
	return c.executeRequestCtx(ctx, query, bindings, rebindings)
}

// ExecuteFile takes a file path to a Gremlin script, sends it to Gremlin Server, and returns the result.
func (c *Client) ExecuteFile(path string, bindings, rebindings map[string]string) (resp []Response, err error) {
	if c.conn.IsDisposed() {
		return resp, ErrorConnectionDisposed
	}
	d, err := ioutil.ReadFile(path) // Read script from file
	if err != nil {
		log.Println(err)
		return
	}
	query := string(d)
	return c.executeRequest(query, bindings, rebindings)
}

// Get formats a raw Gremlin query, sends it to Gremlin Server, and populates the passed []interface.
func (c *Client) Get(query string, bindings, rebindings map[string]string) (res []graphson.Vertex, err error) {
	return c.GetCtx(context.Background(), query, bindings, rebindings)
}

// GetCtx - execute a gremlin command and return the response as vertices
func (c *Client) GetCtx(ctx context.Context, query string, bindings, rebindings map[string]string) (res []graphson.Vertex, err error) {
	if c.conn.IsDisposed() {
		err = ErrorConnectionDisposed
		return
	}

	var resp []Response
	resp, err = c.executeRequestCtx(ctx, query, bindings, rebindings)
	if err != nil {
		return
	}
	return c.deserializeResponseToVertices(resp)
}

func (c *Client) deserializeResponseToVertices(resp []Response) (res []graphson.Vertex, err error) {
	if len(resp) == 0 || resp[0].Status.Code == statusNoContent {
		return
	}

	for _, item := range resp {
		resN, err := graphson.DeserializeListOfVerticesFromBytes(item.Result.Data)
		if err != nil {
			panic(err)
		}
		res = append(res, resN...)
	}
	return
}

// OpenCursorCtx initiates a query on the database, returning a cursor used to iterate over the results as they arrive
<<<<<<< HEAD
func (c *Client) OpenCursorCtx(ctx context.Context, query string, bindings, rebindings map[string]string) (cursor *Cursor, err error) {
	if c.conn.isDisposed() {
=======
func (c *Client) OpenCursorCtx(ctx context.Context, query string, bindings, rebindings map[string]string) (cursor Cursor, err error) {
	if c.conn.IsDisposed() {
>>>>>>> 89d08db0
		err = ErrorConnectionDisposed
		return
	}
	return c.executeRequestCursorCtx(ctx, query, bindings, rebindings)
}

// ReadCursorCtx returns the next set of results, deserialized as []Vertex, for the cursor
// - `res` may be empty when results were read by a previous call
// - `eof` will be true when no more results are available
func (c *Client) ReadCursorCtx(ctx context.Context, cursor *Cursor) (res []graphson.Vertex, eof bool, err error) {
	var resp []Response
	if resp, eof, err = c.retrieveNextResponseCtx(ctx, cursor); err != nil {
		err = errors.Wrapf(err, "ReadCursorCtx: %s", cursor.ID)
		return
	}

	if res, err = c.deserializeResponseToVertices(resp); err != nil {
		err = errors.Wrapf(err, "ReadCursorCtx: %s", cursor.ID)
		return
	}
	return
}

// GetE formats a raw Gremlin query, sends it to Gremlin Server, and populates the passed []interface.
func (c *Client) GetE(query string, bindings, rebindings map[string]string) (res []graphson.Edge, err error) {
	return c.GetEdgeCtx(context.Background(), query, bindings, rebindings)
}
func (c *Client) GetEdgeCtx(ctx context.Context, query string, bindings, rebindings map[string]string) (res []graphson.Edge, err error) {
	if c.conn.IsDisposed() {
		err = ErrorConnectionDisposed
		return
	}

	resp, err := c.executeRequestCtx(ctx, query, bindings, rebindings)
	if err != nil {
		return
	}
	if len(resp) == 0 || resp[0].Status.Code == statusNoContent {
		return
	}

	for _, item := range resp {
		var resN []graphson.Edge
		if resN, err = graphson.DeserializeListOfEdgesFromBytes(item.Result.Data); err != nil {
			return
		}
		res = append(res, resN...)
	}
	return
}

// GetCount returns the count element returned by an Execute()
func (c *Client) GetCount(query string, bindings, rebindings map[string]string) (i int64, err error) {
	return c.GetCountCtx(context.Background(), query, bindings, rebindings)
}
func (c *Client) GetCountCtx(ctx context.Context, query string, bindings, rebindings map[string]string) (i int64, err error) {
	var res []Response
	if res, err = c.ExecuteCtx(ctx, query, bindings, rebindings); err != nil {
		return
	}
	if len(res) > 1 {
		err = errors.New("GetCount: expected one result, got more than one")
		return
	} else if len(res) == 0 {
		err = errors.New("GetCount: expected one result, got zero")
		return
	}
	if i, err = graphson.DeserializeNumber(res[0].Result.Data); err != nil {
		return
	}
	return
}

// GetStringList returns the list of string elements returned by an Execute() (e.g. from `...().properties('p').value()`)
func (c *Client) GetStringList(query string, bindings, rebindings map[string]string) (vals []string, err error) {
	return c.GetStringListCtx(context.Background(), query, bindings, rebindings)
}
func (c *Client) GetStringListCtx(ctx context.Context, query string, bindings, rebindings map[string]string) (vals []string, err error) {
	var res []Response
	if res, err = c.ExecuteCtx(ctx, query, bindings, rebindings); err != nil {
		return
	}
	for _, resN := range res {
		var valsN []string
		if valsN, err = graphson.DeserializeStringListFromBytes(resN.Result.Data); err != nil {
			return
		}
		vals = append(vals, valsN...)
	}
	return
}

// GetProperties returns a map of string to interface{} returned by an Execute() for vertex .properties()
func (c *Client) GetProperties(query string, bindings, rebindings map[string]string) (vals map[string][]interface{}, err error) {
	return c.GetPropertiesCtx(context.Background(), query, bindings, rebindings)
}
func (c *Client) GetPropertiesCtx(ctx context.Context, query string, bindings, rebindings map[string]string) (vals map[string][]interface{}, err error) {
	var res []Response
	if res, err = c.ExecuteCtx(ctx, query, bindings, rebindings); err != nil {
		return
	}
	vals = make(map[string][]interface{})
	for _, resN := range res {
		if err = graphson.DeserializePropertiesFromBytes(resN.Result.Data, vals); err != nil {
			return
		}
	}
	return
}

// GremlinForVertex returns the addV()... and V()... gremlin commands for `data`
// Because of possible multiples, it does not start with `g.` (it probably should? XXX )
// (largely taken from https://github.com/intwinelabs/gremgoser)
func GremlinForVertex(label string, data interface{}) (gremAdd, gremGet string, err error) {
	gremAdd = fmt.Sprintf("addV('%s')", label)
	gremGet = fmt.Sprintf("V('%s')", label)

	d := reflect.ValueOf(data)
	id := d.FieldByName("Id")
	if id.IsValid() {
		if idField, ok := d.Type().FieldByName("Id"); ok {
			tag := idField.Tag.Get("graph")
			name, opts := parseTag(tag)
			if len(name) == 0 && len(opts) == 0 {
				gremAdd += fmt.Sprintf(".property(id,'%s')", id)
				gremGet += fmt.Sprintf(".hasId('%s')", id)
			}
		}
	}

	missingTag := true

	for i := 0; i < d.NumField(); i++ {
		tag := d.Type().Field(i).Tag.Get("graph")
		name, opts := parseTag(tag)
		if (len(name) == 0 || name == "-") && len(opts) == 0 {
			continue
		}
		missingTag = false
		val := d.Field(i).Interface()
		if len(opts) == 0 {
			err = fmt.Errorf("interface field tag %q does not contain a tag option type, field type: %T", name, val)
			return
		}
		if !d.Field(i).IsValid() {
			continue
		}
		if opts.Contains("id") {
			if val != "" {
				gremAdd += fmt.Sprintf(".property(id,'%s')", val)
				gremGet += fmt.Sprintf(".hasId('%s')", val)
			}
		} else if opts.Contains("string") {
			if val != "" {
				gremAdd += fmt.Sprintf(".property('%s','%s')", name, escapeStringy(val.(string)))
				gremGet += fmt.Sprintf(".has('%s','%s')", name, escapeStringy(val))
			}
		} else if opts.Contains("bool") || opts.Contains("number") || opts.Contains("other") {
			gremAdd += fmt.Sprintf(".property('%s',%v)", name, val)
			gremGet += fmt.Sprintf(".has('%s',%v)", name, val)
		} else if opts.Contains("[]string") {
			s := reflect.ValueOf(val)
			for i := 0; i < s.Len(); i++ {
				gremAdd += fmt.Sprintf(".property('%s','%s')", name, escapeStringy(s.Index(i).Interface()))
				gremGet += fmt.Sprintf(".has('%s','%s')", name, escapeStringy(s.Index(i).Interface()))
			}
		} else if opts.Contains("[]bool") || opts.Contains("[]number") || opts.Contains("[]other") {
			s := reflect.ValueOf(val)
			for i := 0; i < s.Len(); i++ {
				gremAdd += fmt.Sprintf(".property('%s',%v)", name, s.Index(i).Interface())
				gremGet += fmt.Sprintf(".has('%s',%v)", name, s.Index(i).Interface())
			}
		} else {
			err = fmt.Errorf("interface field tag needs recognised option, field: %q, tag: %q", d.Type().Field(i).Name, tag)
			return
		}
	}

	if missingTag {
		// this err is effectively a warning for gremGet (can be ignored, unless no Id)
		err = ErrorNoGraphTags
		return
	}
	return
}

// AddV takes a label and an interface and adds it as a vertex to the graph
func (c *Client) AddV(label string, data interface{}, bindings, rebindings map[string]string) (vert graphson.Vertex, err error) {
	return c.AddVertexCtx(context.Background(), label, data, bindings, rebindings)
}
func (c *Client) AddVertexCtx(ctx context.Context, label string, data interface{}, bindings, rebindings map[string]string) (vert graphson.Vertex, err error) {
	if c.conn.IsDisposed() {
		return vert, ErrorConnectionDisposed
	}

	q, _, err := GremlinForVertex(label, data)
	if err != nil && err != ErrorNoGraphTags {
		panic(err) // XXX
	}
	q = "g." + q

	var resp []Response
	if resp, err = c.ExecuteCtx(ctx, q, bindings, rebindings); err != nil {
		return
	}

	if len(resp) != 1 {
		return vert, fmt.Errorf("AddV should receive 1 response, got %d", len(resp))
	}

	for _, res := range resp { // XXX one result, so should not need loop
		var result []graphson.Vertex
		if result, err = graphson.DeserializeListOfVerticesFromBytes(res.Result.Data); err != nil {
			return
		}
		if len(result) != 1 {
			return vert, fmt.Errorf("AddV should receive 1 vertex, got %d", len(result))
		}

		vert = result[0]
	}
	return
}

// AddE takes a label, from UUID and to UUID (and optional props map) and creates an edge between the two vertex in the graph
func (c *Client) AddE(label, fromId, toId string, props map[string]interface{}) (resp interface{}, err error) {
	return c.AddEdgeCtx(context.Background(), label, fromId, toId, props)
}
func (c *Client) AddEdgeCtx(ctx context.Context, label, fromId, toId string, props map[string]interface{}) (resp interface{}, err error) {
	if c.conn.IsDisposed() {
		return nil, ErrorConnectionDisposed
	}

	var propStr string
	if propStr, err = buildProps(props); err != nil {
		return
	}
	q := fmt.Sprintf("g.addE('%s').from(g.V().hasId('%s')).to(g.V().hasId('%s'))%s", label, fromId, toId, propStr)
	resp, err = c.ExecuteCtx(ctx, q, nil, nil)
	return
}

// Close closes the underlying connection and marks the client as closed.
func (c *Client) Close() {
	if c.conn != nil {
		c.conn.close()
	}
}

// buildProps converts a map[string]interfaces to be used as properties on an edge
// (largely taken from https://github.com/intwinelabs/gremgoser)
func buildProps(props map[string]interface{}) (q string, err error) {
	for k, v := range props {
		t := reflect.ValueOf(v).Kind()
		if t == reflect.String {
			q += fmt.Sprintf(".property('%s', '%s')", k, escapeStringy(v))
		} else if t == reflect.Bool || t == reflect.Int || t == reflect.Int8 || t == reflect.Int16 || t == reflect.Int32 || t == reflect.Int64 || t == reflect.Uint || t == reflect.Uint8 || t == reflect.Uint16 || t == reflect.Uint32 || t == reflect.Uint64 || t == reflect.Float32 || t == reflect.Float64 {
			q += fmt.Sprintf(".property('%s', %v)", k, v)
		} else if t == reflect.Slice {
			s := reflect.ValueOf(v)
			for i := 0; i < s.Len(); i++ {
				q += fmt.Sprintf(".property('%s', '%s')", k, escapeStringy(s.Index(i).Interface()))
			}
		} else {
			return "", ErrorUnsupportedPropertyType
		}
	}
	return
}

// escapeStringy takes a string and escapes some characters
// (largely taken from https://github.com/intwinelabs/gremgoser)
func escapeStringy(stringy interface{}) string {
	var buf bytes.Buffer
	for _, char := range stringy.(string) {
		switch char {
		case '\'', '"', '\\':
			buf.WriteRune('\\')
		}
		buf.WriteRune(char)
	}
	return buf.String()
}<|MERGE_RESOLUTION|>--- conflicted
+++ resolved
@@ -214,13 +214,8 @@
 }
 
 // OpenCursorCtx initiates a query on the database, returning a cursor used to iterate over the results as they arrive
-<<<<<<< HEAD
 func (c *Client) OpenCursorCtx(ctx context.Context, query string, bindings, rebindings map[string]string) (cursor *Cursor, err error) {
-	if c.conn.isDisposed() {
-=======
-func (c *Client) OpenCursorCtx(ctx context.Context, query string, bindings, rebindings map[string]string) (cursor Cursor, err error) {
-	if c.conn.IsDisposed() {
->>>>>>> 89d08db0
+	if c.conn.IsDisposed() {
 		err = ErrorConnectionDisposed
 		return
 	}
