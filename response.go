--- conflicted
+++ resolved
@@ -85,15 +85,9 @@
 // saveResponse makes the response (and its err) available for retrieval by the requester.
 // Mutexes are used for thread safety.
 func (c *Client) saveResponse(resp Response, err error) {
-<<<<<<< HEAD
-	c.mu.Lock()
-	defer c.mu.Unlock()
-	var newdata []interface{}
-=======
 	c.Lock()
 	defer c.Unlock()
-	var container []interface{}
->>>>>>> e0707e47
+	var newdata []interface{}
 	existingData, ok := c.results.Load(resp.RequestID) // Retrieve old data container (for requests with multiple responses)
 	if ok {
 		newdata = append(existingData.([]interface{}), resp) // Create new data container with new data
@@ -172,9 +166,9 @@
 // retrieveNextResponseCtx retrieves the current response (may be empty!) saved by saveResponse,
 //  `done` is true when the results are complete (eof)
 func (c *Client) retrieveNextResponseCtx(ctx context.Context, cursor Cursor) (data []Response, done bool, err error) {
-	c.mu.Lock()
+	c.Lock()
 	respNotifier, ok := c.responseNotifier.Load(cursor.ID)
-	c.mu.Unlock()
+	c.Unlock()
 	if respNotifier == nil || !ok {
 		return
 	}
@@ -193,10 +187,10 @@
 		data = c.getCurrentResults(cursor.ID)
 		done = true
 	case <-chunkNotifier:
-		c.mu.Lock()
+		c.Lock()
 		data = c.getCurrentResults(cursor.ID)
 		c.deleteResponse(cursor.ID)
-		c.mu.Unlock()
+		c.Unlock()
 	case <-ctx.Done():
 		err = ctx.Err()
 	}
